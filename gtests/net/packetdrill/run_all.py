#!/usr/bin/python3

"""Run packetdrill across a set of scripts."""

import argparse
import fnmatch
import os
import subprocess
import sys
import tempfile
import threading
import time


class TestSet(object):
  """All tests within a directory and its descendants."""

  def __init__(self, args):
    self.args = args
    self.tools_path = os.path.abspath('./packetdrill')
    self.default_args = '--send_omit_free'
    self.max_runtime = 120
    self.num_pass = 0
    self.num_fail = 0
    self.num_timedout = 0

  def FindTests(self, path='.'):
    """Return all *.pkt files in a given directory and its subdirectories."""
    if os.path.isfile(path):
      return [path]
    tests = []
    for dirpath, _, filenames in os.walk(path):
      for filename in fnmatch.filter(filenames, '*.pkt'):
        tests.append(dirpath + '/' + filename)
    return sorted(tests)

  def StartTest(self, path, variant, extra_args=None):
    """Run a test using packetdrill in a subprocess."""
    bin_path = self.tools_path + '/' + 'packetdrill'
    nswrap_path = self.tools_path + '/' + 'in_netns.sh'

    path = os.path.abspath(path)
    execdir, basename = os.path.split(path)

    cmd = [nswrap_path, bin_path]
    cmd.extend(self.default_args.split())
    if extra_args is not None:
      cmd.extend(extra_args.split())
    cmd.append(basename)

    outfile = tempfile.TemporaryFile(mode='w+')
    errfile = tempfile.TemporaryFile(mode='w+')

    process = subprocess.Popen(cmd, stdout=outfile, stderr=errfile, cwd=execdir)
    if self.args['serialized']:
      process.wait()
    return (process, path, variant, outfile, errfile)

  def StartTestIPv4(self, path):
    """Run a packetdrill test over ipv4."""
    return self.StartTest(
        path, 'ipv4',
        ('--ip_version=ipv4 '
         '--local_ip=192.168.0.2 '
         '--gateway_ip=192.168.0.1 '
         '--netmask_ip=255.255.0.0 '
         '--remote_ip=192.0.2.1 '
         '-D TFO_COOKIE=de4f234f0f433a55 '
         '-D CMSG_LEVEL_IP=SOL_IP '
         '-D CMSG_TYPE_RECVERR=IP_RECVERR')
    )

  def StartTestIPv6(self, path):
    """Run a packetdrill test over ipv6."""
    return self.StartTest(
        path, 'ipv6',
        ('--ip_version=ipv6 --mtu=1520 '
         '--local_ip=fd3d:fa7b:d17d::0 '
         '--gateway_ip=fd3d:fa7b:d17d:8888::0 '
         '--remote_ip=2001:DB8::1 '
         '-D TFO_COOKIE=6aa6ae70c288023b '
         '-D CMSG_LEVEL_IP=SOL_IPV6 '
         '-D CMSG_TYPE_RECVERR=IPV6_RECVERR')
    )

  def StartTestIPv4Mappedv6(self, path):
    """Run a packetdrill test over ipv4-mapped-v6."""
    return self.StartTest(
        path, 'ipv4-mapped-v6',
        ('--ip_version=ipv4-mapped-ipv6 '
         '--local_ip=192.168.0.2 '
         '--gateway_ip=192.168.0.1 '
         '--netmask_ip=255.255.0.0 '
         '--remote_ip=192.0.2.1 '
         '-D TFO_COOKIE=de4f234f0f433a55 '
         '-D CMSG_LEVEL_IP=SOL_IPV6 '
         '-D CMSG_TYPE_RECVERR=IPV6_RECVERR')
    )

  def StartTests(self, tests):
    """Run every test in tests in all three variants (v4, v6, v4-mapped-v6)."""
    procs = []
    for test in tests:
      if not test.endswith('v6.pkt'):
        procs.append(self.StartTestIPv4(test))
        procs.append(self.StartTestIPv4Mappedv6(test))
      if not test.endswith('v4.pkt'):
        procs.append(self.StartTestIPv6(test))

    return procs

  def Log(self, outfile, errfile):
    """Print a background process's stdout and stderr streams."""
    print('stdout: ')
    outfile.seek(0)
    sys.stdout.write(outfile.read())
    print('stderr: ')
    errfile.seek(0)
    sys.stderr.write(errfile.read())

  def PollTest(self, test):
    """Test whether a test has finished and if so record its return value."""
    process, path, variant, outfile, errfile = test

    if process.poll() is None:
      return False

    if not process.returncode:
      self.num_pass += 1
      if self.args['verbose']:
        print('OK   [%s (%s)]' % (path, variant))
        if self.args['log_on_success']:
          self.Log(outfile, errfile)
    else:
      self.num_fail += 1
      if self.args['verbose']:
        print('FAIL [%s (%s)]' % (path, variant))
        if self.args['log_on_error']:
          self.Log(outfile, errfile)

    return True

  def PollTestSet(self, procs, time_start):
    """Wait until a,l tests in procs have finished or until timeout."""
    while time.time() - time_start < self.max_runtime and procs:
      time.sleep(1)
      for entry in procs:
        if self.PollTest(entry):
          procs.remove(entry)

    self.num_timedout = len(procs)
    for proc, path, variant, outfile, errfile in procs:
      proc.kill()
      if self.args['verbose']:
<<<<<<< HEAD
        print('KILL [%s (%s)]' % (path, variant))
=======
        print 'KILL [%s (%s)]' % (path, variant)
        if self.args['log_on_error']:
          self.Log(outfile, errfile)
>>>>>>> 5f39f317

  def RunTests(self, path):
    """Find all packetdrill scripts in a path and run them."""
    tests = self.FindTests(path)

    time_start = time.time()
    procs = self.StartTests(tests)
    self.PollTestSet(procs, time_start)

    print(
        'Ran % 4d tests: % 4d passing, % 4d failing, % 4d timed out (%.2f sec): %s'     # pylint: disable=line-too-long
        % (self.num_pass + self.num_fail + self.num_timedout, self.num_pass,
           self.num_fail, self.num_timedout, time.time() - time_start, path))

  def NumErrors(self):
    """Return total number of failures."""
    return self.num_fail + self.num_timedout


class TestSetThread(threading.Thread):
  """A thread to run a test set in the background."""

  def __init__(self, args, path):
    super(TestSetThread, self).__init__()
    self.testset = TestSet(args)
    self.path = path

  def run(self):
    """Call the main method in this thread."""
    self.testset.RunTests(self.path)


class ParallelTestSet(object):
  """Run each subdirectory in a separate thread."""

  def FindSubDirs(self, path):
    """Get a list of subdirectories."""
    dirs = []
    children = os.listdir(path)
    for child in children:
      d = os.path.join(path, child)
      if os.path.isdir(d):
        dirs.append(d)
    return dirs

  def RunAll(self, args):
    """Construct a test set for each subdirectory and run them in parallel."""
    errors = 0

    if args['subdirs']:
      paths = self.FindSubDirs(args['path'])
    else:
      paths = [args['path']]

    threads = []
    for path in paths:
      t = TestSetThread(args, path)
      t.start()
      if not args['parallelize_dirs']:
        t.join()
      threads.append(t)

    for t in threads:
      t.join()
      errors += t.testset.NumErrors()

    return errors


def ParseArgs():
  """Parse commandline arguments."""
  args = argparse.ArgumentParser()
  args.add_argument('path', default='.', nargs='?')
  args.add_argument('-l', '--log_on_error', action='store_true',
                    help='requires verbose')
  args.add_argument('-L', '--log_on_success', action='store_true',
                    help='requires verbose')
  args.add_argument('-p', '--parallelize_dirs', action='store_true')
  args.add_argument('-s', '--subdirs', action='store_true')
  args.add_argument('-S', '--serialized', action='store_true')
  args.add_argument('-v', '--verbose', action='store_true')
  return vars(args.parse_args())


def main():
  args = ParseArgs()

  runner = ParallelTestSet()
  if runner.RunAll(args):
    sys.exit(1)


if __name__ == "__main__":
  main()<|MERGE_RESOLUTION|>--- conflicted
+++ resolved
@@ -152,13 +152,9 @@
     for proc, path, variant, outfile, errfile in procs:
       proc.kill()
       if self.args['verbose']:
-<<<<<<< HEAD
         print('KILL [%s (%s)]' % (path, variant))
-=======
-        print 'KILL [%s (%s)]' % (path, variant)
         if self.args['log_on_error']:
           self.Log(outfile, errfile)
->>>>>>> 5f39f317
 
   def RunTests(self, path):
     """Find all packetdrill scripts in a path and run them."""
