/*
 * Copyright 2013 Google Inc.
 *
 * This program is free software; you can redistribute it and/or
 * modify it under the terms of the GNU General Public License
 * as published by the Free Software Foundation; either version 2
 * of the License, or (at your option) any later version.
 *
 * This program is distributed in the hope that it will be useful,
 * but WITHOUT ANY WARRANTY; without even the implied warranty of
 * MERCHANTABILITY or FITNESS FOR A PARTICULAR PURPOSE.  See the
 * GNU General Public License for more details.
 *
 * You should have received a copy of the GNU General Public License
 * along with this program; if not, write to the Free Software
 * Foundation, Inc., 51 Franklin Street, Fifth Floor, Boston, MA
 * 02110-1301, USA.
 */
/*
 * Author: ncardwell@google.com (Neal Cardwell)
 *
 * Interface and type declarations for a representation of TCP/IP packets.
 * Packets are represented in their wire format.
 */

#ifndef __PACKET_H__
#define __PACKET_H__

#include "types.h"

#include <sys/time.h>
#include "assert.h"
#include "gre.h"
#include "header.h"
#include "icmp.h"
#include "icmpv6.h"
#include "ip.h"
#include "ipv6.h"
#include "tcp.h"
#include "udp.h"
#include "unaligned.h"

/* The data offset field is 4 bits, and specifies the length of the TCP header,
 * including options, in 32-bit words.
 */
#define MAX_TCP_HEADER_BYTES (15*4)

#define MAX_TCP_DATAGRAM_BYTES (64*1024)	/* for sanity-checking */
#define MAX_UDP_DATAGRAM_BYTES (64*1024)	/* for sanity-checking */

/* We allow reading pretty big packets, since some interface MTUs can
 * be pretty big (the Linux loopback MTU, for example, is typically
 * around 16KB).
 */
static const int PACKET_READ_BYTES = 64 * 1024;

/* Maximum number of headers. */
#define PACKET_MAX_HEADERS	6

/* Maximum number of bytes of headers. */
#define PACKET_MAX_HEADER_BYTES	256

/* TCP/UDP/IPv4 packet, including IPv4 header, TCP/UDP header, and data. There
 * may also be a link layer header between the 'buffer' and 'ip'
 * pointers, but we typically ignore that. The 'buffer_bytes' field
 * gives the total space in the buffer, which may be bigger than the
 * actual amount occupied by the packet data.
 */
struct packet {
	u8 *buffer;		/* data buffer: full contents of packet */
	u32 buffer_bytes;	/* bytes of space in data buffer */
	u32 l2_header_bytes;	/* bytes in outer hardware/layer-2 header */
	u32 ip_bytes;		/* bytes in outermost IP hdrs/payload */
	enum direction_t direction;	/* direction packet is traveling */

	/* Metadata about all the headers in the packet, including all
	 * layers of encapsulation, from outer to inner, starting from
	 * the outermost IP header at headers[0].
	 */
	struct header headers[PACKET_MAX_HEADERS];

	/* The following pointers point into the 'buffer' area. Each
	 * pointer may be NULL if there is no header of that type
	 * present in the packet. In each case these are pointers to
	 * the innermost header of that kind, since that is where most
	 * of the interesting TCP/UDP/IP action is.
	 */

	/* Layer 3 */
	struct ipv4 *ipv4;	/* start of IPv4 header, if present */
	struct ipv6 *ipv6;	/* start of IPv6 header, if present */

	/* Layer 4 */
	struct tcp *tcp;	/* start of TCP header, if present */
	struct udp *udp;	/* start of UDP header, if present */
	struct icmpv4 *icmpv4;	/* start of ICMPv4 header, if present */
	struct icmpv6 *icmpv6;	/* start of ICMPv6 header, if present */
	bool echoed_header;     /* icmp payload is an echoed header?
				   This is for TCP/UDP */


	s64 time_usecs;		/* wall time of receive/send if non-zero */

	u32 flags;		/* various meta-flags */
#define FLAG_WIN_NOCHECK	0x1  /* don't check TCP receive window */
#define FLAG_OPTIONS_NOCHECK	0x2  /* don't check TCP options */
<<<<<<< HEAD
#define FLAG_IP_SRC_VAR 	0x4  /* source address is a variable */
#define FLAG_IP_DST_VAR 	0x8  /* destination address is a variable */
=======
#define FLAG_PARSE_ACE		0x400 /* output parsed AccECN ACE field */
>>>>>>> 5f39f317

	enum tos_chk_t tos_chk;	/* how to treat the TOS byte of a packet */

	__be32 *tcp_ts_val;	/* location of TCP timestamp val, or NULL */
	__be32 *tcp_ts_ecr;	/* location of TCP timestamp ecr, or NULL */
	int	mss;
};

/* A simple list of packets. */
struct packet_list {
	struct packet *packet;    /* the packet content */
	struct packet_list *next; /* link to next element, or NULL if last */
};

/* Allocate a packet_list and initialize its fields to NULL. */
extern struct packet_list *packet_list_new(void);

/* Free an entire packet list. */
extern void packet_list_free(struct packet_list *list);

/* Allocate and initialize a packet. */
extern struct packet *packet_new(u32 buffer_length);

/* Free all the memory used by the packet. */
extern void packet_free(struct packet *packet);

/* Create a packet that is a copy of the contents of the given packet. */
extern struct packet *packet_copy(struct packet *old_packet);

/* Return the number of headers in the given packet. */
extern int packet_header_count(const struct packet *packet);

/* Attempt to append a new header to the given packet. Return a
 * pointer to the new header metadata, or NULL if we can't add the
 * header.
 */
extern struct header *packet_append_header(struct packet *packet,
					   enum header_t header_type,
					   int header_bytes);

/* Return a newly-allocated packet that is a copy of the given inner packet
 * but with the given outer packet prepended.
 */
extern struct packet *packet_encapsulate(struct packet *outer,
					 struct packet *inner);

/* Aggregate a list of packets into a new packet carrying the combined
 * payload and return the newly allocated packet. The head and tail parameters
 * point to the first and the last packet, respectively, in the input list.
 * payload_size is the payload size for the aggregated packet, equal to the
 * summed payload across all the packets in the list.
 * The source packets were previously checked to have compatible headers. Copy
 * the headers from the last source packet, and update the length fields in all
 * the headers to match the combined payload.
 */
extern struct packet *aggregate_packets(const struct packet_list *head,
					const struct packet_list *tail,
					int payload_size);

/* Encapsulate a packet and free the original outer and inner packets. */
static inline struct packet *packet_encapsulate_and_free(struct packet *outer,
							 struct packet *inner)
{
	struct packet *packet = packet_encapsulate(outer, inner);
	packet_free(outer);
	packet_free(inner);
	return packet;
}

/* Return the direction in which the given packet is traveling. */
static inline enum direction_t packet_direction(const struct packet *packet)
{
	return packet->direction;
}

/* Convenience accessors for peeking around in the packet... */

/* Return the address family corresponding to the packet protocol. */
static inline int packet_address_family(const struct packet *packet)
{
	if (packet->ipv4 != NULL)
		return AF_INET;
	if (packet->ipv6 != NULL)
		return AF_INET6;
	return AF_UNSPEC;
}

/* Return a pointer to the first byte of the outermost IP header. */
static inline u8 *packet_start(const struct packet *packet)
{
	u8 *start = packet->headers[0].h.ptr;
	assert(start != NULL);
	return start;
}

/* Return a pointer to the first byte of the innermost IP header. */
static inline u8 *ip_start(struct packet *packet)
{
	if (packet->ipv4 != NULL)
		return (u8 *)packet->ipv4;
	if (packet->ipv6 != NULL)
		return (u8 *)packet->ipv6;
	assert(!"bad address family");
	return 0;
}


/* Return the length in bytes of the IP header for packets of the
 * given address family, assuming no IP options.
 */
static inline int ip_header_min_len(int address_family)
{
	if (address_family == AF_INET)
		return sizeof(struct ipv4);
	else if (address_family == AF_INET6)
		return sizeof(struct ipv6);
	else
		assert(!"bad ip_version in config");
}

/* Return the layer4 protocol of the packet. */
static inline int packet_ip_protocol(const struct packet *packet)
{
	if (packet->ipv4 != NULL)
		return packet->ipv4->protocol;
	if (packet->ipv6 != NULL)
		return packet->ipv6->next_header;
	assert(!"no valid IP header");
	return 0;
}

/* Return the length of an optionless TCP or UDP header. */
static inline int layer4_header_len(int protocol)
{
	if (protocol == IPPROTO_TCP)
		return sizeof(struct tcp);
	if (protocol == IPPROTO_UDP)
		return sizeof(struct udp);
	assert(!"bad protocol");
	return 0;
}

/* Return the length of the TCP header, including options. */
static inline int packet_tcp_header_len(const struct packet *packet)
{
	assert(packet->tcp);
	return packet->tcp->doff * sizeof(u32);
}

/* Return the length of the UDP header. */
static inline int packet_udp_header_len(const struct packet *packet)
{
	assert(packet->udp);
	return sizeof(struct udp);
}

/* Return the length of the ICMPv4 header. */
static inline int packet_icmpv4_header_len(const struct packet *packet)
{
	assert(packet->icmpv4);
	return sizeof(struct icmpv4);
}

/* Return the length of the ICMPv6 header. */
static inline int packet_icmpv6_header_len(const struct packet *packet)
{
	assert(packet->icmpv6);
	return sizeof(struct icmpv6);
}

/* Return the length of the TCP options. */
static inline int packet_tcp_options_len(const struct packet *packet)
{
	assert(packet->tcp);
	return packet_tcp_header_len(packet) - sizeof(*(packet->tcp));
}

/* Return a pointer to the TCP options. */
static inline u8 *packet_tcp_options(struct packet *packet)
{
	assert(packet->tcp);
	return (u8 *) (packet->tcp + 1);
}

static inline u32 packet_tcp_ts_val(const struct packet *packet)
{
	return get_unaligned_be32(packet->tcp_ts_val);
}

static inline u32 packet_tcp_ts_ecr(const struct packet *packet)
{
	return get_unaligned_be32(packet->tcp_ts_ecr);
}

static inline void packet_set_tcp_ts_val(struct packet *packet, u32 ts_val)
{
	put_unaligned_be32(ts_val, packet->tcp_ts_val);
}

static inline void packet_set_tcp_ts_ecr(struct packet *packet, u32 ts_ecr)
{
	put_unaligned_be32(ts_ecr, packet->tcp_ts_ecr);
}

/* Return a pointer to the TCP/UDP data payload. */
static inline u8 *packet_payload(const struct packet *packet)
{
	if (packet->tcp)
		return ((u8 *) packet->tcp) + packet_tcp_header_len(packet);
	if (packet->udp)
		return ((u8 *) packet->udp) + packet_udp_header_len(packet);
	if (packet->icmpv4)
		return ((u8 *) packet->icmpv4) + packet_icmpv4_header_len(packet);
	if (packet->icmpv6)
		return ((u8 *) packet->icmpv6) + packet_icmpv6_header_len(packet);

	assert(!"no valid payload; not TCP or UDP or ICMP!?");
	return NULL;
}

/* Return a pointer to the byte beyond the end of the packet. */
static inline u8 *packet_end(const struct packet *packet)
{
	return packet_start(packet) + packet->ip_bytes;
}

/* Return the length of the TCP/UDP payload. */
static inline int packet_payload_len(const struct packet *packet)
{
	return packet_end(packet) - packet_payload(packet);
}

/* Return the location of the IP header echoed by an ICMP message. */
static inline u8 *packet_echoed_ip_header(struct packet *packet)
{
	if (packet->icmpv4 != NULL)
		return (u8 *)(packet->icmpv4 + 1);
	if (packet->icmpv6 != NULL)
		return (u8 *)(packet->icmpv6 + 1);
	assert(!"no valid icmp header");
	return NULL;
}

/* Return the location of the IPv4 header echoed by an ICMP message, or NULL. */
static inline struct ipv4 *packet_echoed_ipv4_header(struct packet *packet)
{
	return (struct ipv4 *)((packet->icmpv4 != NULL) ?
			       (packet->icmpv4 + 1) : NULL);
}

/* Return the location of the IPv6 header echoed by an ICMP message, or NULL. */
static inline struct ipv6 *packet_echoed_ipv6_header(struct packet *packet)
{
	return (struct ipv6 *)((packet->icmpv6 != NULL) ?
			       (packet->icmpv6 + 1) : NULL);
}

/* Return the length in bytes of the IP header echoed by an ICMP message.
 * For now we do not generate any IP options for echoed IP headers.
 */
static inline int packet_echoed_ip_header_len(struct packet *packet)
{
	if (packet->icmpv4 != NULL)
		return sizeof(struct ipv4);
	if (packet->icmpv6 != NULL)
		return sizeof(struct ipv6);
	assert(!"no valid icmp header");
	return 0;
}

/* Return the layer4 protocol of the packet echoed inside an ICMP packet. */
static inline int packet_echoed_ip_protocol(struct packet *packet)
{
	if (packet->icmpv4 != NULL)
		return packet_echoed_ipv4_header(packet)->protocol;
	if (packet->icmpv6 != NULL)
		return packet_echoed_ipv6_header(packet)->next_header;
	assert(!"no valid icmp header");
	return 0;
}

/* Return the location of the TCP or UDP header echoed by an ICMP message. */
static inline u8 *packet_echoed_layer4_header(struct packet *packet)
{
	u8 *echoed_ip = packet_echoed_ip_header(packet);
	int ip_header_len = packet_echoed_ip_header_len(packet);
	return echoed_ip + ip_header_len;
}

/* Return the location of the TCP header echoed by an ICMP message. */
static inline struct tcp *packet_echoed_tcp_header(struct packet *packet)
{
	if (packet_echoed_ip_protocol(packet) == IPPROTO_TCP)
		return (struct tcp *)(packet_echoed_layer4_header(packet));
	return NULL;
}

/* Return the location of the UDP header echoed by an ICMP message. */
static inline struct udp *packet_echoed_udp_header(struct packet *packet)
{
	if (packet_echoed_ip_protocol(packet) == IPPROTO_UDP)
		return (struct udp *)(packet_echoed_layer4_header(packet));
	return NULL;
}

/* Return the location of the TCP sequence number echoed by an ICMP message. */
static inline u32 *packet_echoed_tcp_seq(struct packet *packet)
{
	struct tcp *echoed_tcp = packet_echoed_tcp_header(packet);
	assert(echoed_tcp);
	u32 *seq = &(echoed_tcp->seq);
	/* Check that the seq field is actually in the space we
	 * reserved for the echoed prefix of the TCP header.
	 */
	assert((char *) (seq + 1) <= (char *) echoed_tcp + ICMP_ECHO_BYTES);
	return seq;
}

#endif /* __PACKET_H__ */<|MERGE_RESOLUTION|>--- conflicted
+++ resolved
@@ -104,12 +104,9 @@
 	u32 flags;		/* various meta-flags */
 #define FLAG_WIN_NOCHECK	0x1  /* don't check TCP receive window */
 #define FLAG_OPTIONS_NOCHECK	0x2  /* don't check TCP options */
-<<<<<<< HEAD
 #define FLAG_IP_SRC_VAR 	0x4  /* source address is a variable */
 #define FLAG_IP_DST_VAR 	0x8  /* destination address is a variable */
-=======
 #define FLAG_PARSE_ACE		0x400 /* output parsed AccECN ACE field */
->>>>>>> 5f39f317
 
 	enum tos_chk_t tos_chk;	/* how to treat the TOS byte of a packet */
 
